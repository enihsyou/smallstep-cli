module github.com/smallstep/cli

go 1.18

require (
	github.com/Microsoft/go-winio v0.6.0
	github.com/ThomasRooney/gexpect v0.0.0-20161231170123-5482f0350944
	github.com/fxamacker/cbor/v2 v2.4.0
	github.com/google/go-cmp v0.5.9
	github.com/google/uuid v1.3.0
	github.com/icrowley/fake v0.0.0-20180203215853-4178557ae428
	github.com/manifoldco/promptui v0.9.0
	github.com/pkg/errors v0.9.1
	github.com/pquerna/otp v1.4.0
	github.com/samfoo/ansi v0.0.0-20160124022901-b6bd2ded7189
	github.com/shurcooL/sanitized_anchor_name v1.0.0
	github.com/slackhq/nebula v1.6.1
	github.com/smallstep/assert v0.0.0-20200723003110-82e2b9b3b262
	github.com/smallstep/certificates v0.23.2
	github.com/smallstep/certinfo v1.10.0
	github.com/smallstep/truststore v0.12.1
	github.com/smallstep/zcrypto v0.0.0-20210924233136-66c2600f6e71
	github.com/smallstep/zlint v0.0.0-20180727184541-d84eaafe274f
	github.com/stretchr/testify v1.8.1
	github.com/urfave/cli v1.22.12
	go.mozilla.org/pkcs7 v0.0.0-20210826202110-33d05740a352
	go.step.sm/cli-utils v0.7.5
	go.step.sm/crypto v0.25.0
	go.step.sm/linkedca v0.19.0
<<<<<<< HEAD
	golang.org/x/crypto v0.6.0
	golang.org/x/net v0.6.0
	golang.org/x/sys v0.5.0
	golang.org/x/term v0.5.0
=======
	golang.org/x/crypto v0.5.0
	golang.org/x/net v0.5.0
	golang.org/x/sys v0.5.0
	golang.org/x/term v0.4.0
>>>>>>> b090ee8e
	google.golang.org/protobuf v1.28.1
	gopkg.in/square/go-jose.v2 v2.6.0
	software.sslmate.com/src/go-pkcs12 v0.2.0
)

require (
	cloud.google.com/go v0.107.0 // indirect
	cloud.google.com/go/compute v1.14.0 // indirect
	cloud.google.com/go/compute/metadata v0.2.3 // indirect
	cloud.google.com/go/iam v0.8.0 // indirect
	cloud.google.com/go/longrunning v0.4.0 // indirect
	cloud.google.com/go/security v1.11.0 // indirect
	filippo.io/edwards25519 v1.0.0 // indirect
	github.com/AndreasBriese/bbloom v0.0.0-20190825152654-46b345b51c96 // indirect
	github.com/Azure/azure-sdk-for-go v68.0.0+incompatible // indirect
	github.com/Azure/go-autorest v14.2.0+incompatible // indirect
	github.com/Azure/go-autorest/autorest v0.11.28 // indirect
	github.com/Azure/go-autorest/autorest/adal v0.9.18 // indirect
	github.com/Azure/go-autorest/autorest/azure/auth v0.5.12 // indirect
	github.com/Azure/go-autorest/autorest/azure/cli v0.4.5 // indirect
	github.com/Azure/go-autorest/autorest/date v0.3.0 // indirect
	github.com/Azure/go-autorest/autorest/to v0.4.0 // indirect
	github.com/Azure/go-autorest/autorest/validation v0.3.1 // indirect
	github.com/Azure/go-autorest/logger v0.2.1 // indirect
	github.com/Azure/go-autorest/tracing v0.6.0 // indirect
	github.com/Masterminds/goutils v1.1.1 // indirect
	github.com/Masterminds/semver/v3 v3.2.0 // indirect
	github.com/Masterminds/sprig/v3 v3.2.3 // indirect
	github.com/asaskevich/govalidator v0.0.0-20180720115003-f9ffefc3facf // indirect
	github.com/boombuler/barcode v1.0.1 // indirect
	github.com/cespare/xxhash v1.1.0 // indirect
	github.com/cespare/xxhash/v2 v2.1.2 // indirect
	github.com/chzyer/readline v0.0.0-20180603132655-2972be24d48e // indirect
	github.com/corpix/uarand v0.1.1 // indirect
	github.com/cpuguy83/go-md2man/v2 v2.0.2 // indirect
	github.com/creack/pty v1.1.11 // indirect
	github.com/davecgh/go-spew v1.1.1 // indirect
	github.com/dgraph-io/badger v1.6.2 // indirect
	github.com/dgraph-io/badger/v2 v2.2007.4 // indirect
	github.com/dgraph-io/ristretto v0.1.0 // indirect
	github.com/dgryski/go-farm v0.0.0-20200201041132-a6ae2369ad13 // indirect
	github.com/dimchansky/utfbom v1.1.1 // indirect
	github.com/dustin/go-humanize v1.0.0 // indirect
	github.com/go-chi/chi v4.1.2+incompatible // indirect
	github.com/go-kit/kit v0.10.0 // indirect
	github.com/go-logfmt/logfmt v0.5.1 // indirect
	github.com/go-logr/logr v1.2.0 // indirect
	github.com/go-sql-driver/mysql v1.6.0 // indirect
	github.com/golang-jwt/jwt/v4 v4.2.0 // indirect
	github.com/golang/glog v1.0.0 // indirect
	github.com/golang/groupcache v0.0.0-20210331224755-41bb18bfe9da // indirect
	github.com/golang/protobuf v1.5.2 // indirect
	github.com/golang/snappy v0.0.4 // indirect
	github.com/google/certificate-transparency-go v1.1.4 // indirect
	github.com/googleapis/enterprise-certificate-proxy v0.2.1 // indirect
	github.com/googleapis/gax-go/v2 v2.7.0 // indirect
	github.com/huandu/xstrings v1.3.3 // indirect
	github.com/imdario/mergo v0.3.12 // indirect
	github.com/jackc/chunkreader/v2 v2.0.1 // indirect
	github.com/jackc/pgconn v1.13.0 // indirect
	github.com/jackc/pgio v1.0.0 // indirect
	github.com/jackc/pgpassfile v1.0.0 // indirect
	github.com/jackc/pgproto3/v2 v2.3.1 // indirect
	github.com/jackc/pgservicefile v0.0.0-20200714003250-2b9c44734f2b // indirect
	github.com/jackc/pgtype v1.12.0 // indirect
	github.com/jackc/pgx/v4 v4.17.2 // indirect
	github.com/kballard/go-shellquote v0.0.0-20180428030007-95032a82bc51 // indirect
	github.com/klauspost/compress v1.15.11 // indirect
	github.com/kr/pty v1.1.8 // indirect
	github.com/kr/text v0.2.0 // indirect
	github.com/mattn/go-colorable v0.1.8 // indirect
	github.com/mattn/go-isatty v0.0.13 // indirect
	github.com/mgutz/ansi v0.0.0-20200706080929-d51e80ef957d // indirect
	github.com/micromdm/scep/v2 v2.1.0 // indirect
	github.com/mitchellh/copystructure v1.2.0 // indirect
	github.com/mitchellh/go-homedir v1.1.0 // indirect
	github.com/mitchellh/reflectwalk v1.0.2 // indirect
	github.com/newrelic/go-agent/v3 v3.20.3 // indirect
	github.com/pmezard/go-difflib v1.0.0 // indirect
	github.com/rogpeppe/go-internal v1.9.0 // indirect
	github.com/rs/xid v1.4.0 // indirect
	github.com/russross/blackfriday/v2 v2.1.0 // indirect
	github.com/shopspring/decimal v1.2.0 // indirect
	github.com/sirupsen/logrus v1.9.0 // indirect
	github.com/smallstep/nosql v0.5.0 // indirect
	github.com/spf13/cast v1.4.1 // indirect
	github.com/weppos/publicsuffix-go v0.4.0 // indirect
	github.com/x448/float16 v0.8.4 // indirect
	go.etcd.io/bbolt v1.3.6 // indirect
	go.opencensus.io v0.24.0 // indirect
	golang.org/x/mod v0.6.0-dev.0.20220419223038-86c51ed26bb4 // indirect
	golang.org/x/oauth2 v0.0.0-20221014153046-6fdb5e3db783 // indirect
	golang.org/x/text v0.7.0 // indirect
	golang.org/x/tools v0.1.12 // indirect
	google.golang.org/api v0.109.0 // indirect
	google.golang.org/appengine v1.6.7 // indirect
	google.golang.org/genproto v0.0.0-20221227171554-f9683d7f8bef // indirect
	google.golang.org/grpc v1.52.3 // indirect
	gopkg.in/yaml.v3 v3.0.1 // indirect
	howett.net/plist v1.0.0 // indirect
	k8s.io/klog/v2 v2.80.1 // indirect
)<|MERGE_RESOLUTION|>--- conflicted
+++ resolved
@@ -27,17 +27,10 @@
 	go.step.sm/cli-utils v0.7.5
 	go.step.sm/crypto v0.25.0
 	go.step.sm/linkedca v0.19.0
-<<<<<<< HEAD
 	golang.org/x/crypto v0.6.0
 	golang.org/x/net v0.6.0
 	golang.org/x/sys v0.5.0
 	golang.org/x/term v0.5.0
-=======
-	golang.org/x/crypto v0.5.0
-	golang.org/x/net v0.5.0
-	golang.org/x/sys v0.5.0
-	golang.org/x/term v0.4.0
->>>>>>> b090ee8e
 	google.golang.org/protobuf v1.28.1
 	gopkg.in/square/go-jose.v2 v2.6.0
 	software.sslmate.com/src/go-pkcs12 v0.2.0
